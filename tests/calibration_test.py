from pathlib import Path
from matplotlib import pyplot as plt
import cv2
import numpy as np

from pyCamSet import calibrate_cameras, ChArUco

# we want to load some n camera calibration model

def test_calibration_charuco():
    data_loc = Path("./tests/test_data/calibration_charuco")
    target = ChArUco(20, 20, 4)

<<<<<<< HEAD
    cams = calibrate_cameras(f_loc=data_loc, calibration_target=target, 
                             # draw=True,
                             save=False,
                             )
    # cams.visualise_calibration()
    
    final_euclid = np.mean(np.linalg.norm(np.reshape(
        cams.calibration_result, (-1, 2)
    ), axis=1))
    assert final_euclid < 1.47, "The calibration accuracy did not pass for ChArUco targets" 
=======
    cams = calibrate_cameras(f_loc=data_loc, calibration_target=target, draw=True)

    final_euclid = np.mean(np.linalg.norm(np.reshape(
        cams.calibration_result, (-1, 2)
    ), axis=1))
    assert final_euclid < 1.3, "The calibration accuracy did not pass for ChArUco targets" 
>>>>>>> aee43074

if __name__ == '__main__':
    test_calibration_charuco()
    <|MERGE_RESOLUTION|>--- conflicted
+++ resolved
@@ -11,7 +11,6 @@
     data_loc = Path("./tests/test_data/calibration_charuco")
     target = ChArUco(20, 20, 4)
 
-<<<<<<< HEAD
     cams = calibrate_cameras(f_loc=data_loc, calibration_target=target, 
                              # draw=True,
                              save=False,
@@ -21,15 +20,7 @@
     final_euclid = np.mean(np.linalg.norm(np.reshape(
         cams.calibration_result, (-1, 2)
     ), axis=1))
-    assert final_euclid < 1.47, "The calibration accuracy did not pass for ChArUco targets" 
-=======
-    cams = calibrate_cameras(f_loc=data_loc, calibration_target=target, draw=True)
 
-    final_euclid = np.mean(np.linalg.norm(np.reshape(
-        cams.calibration_result, (-1, 2)
-    ), axis=1))
-    assert final_euclid < 1.3, "The calibration accuracy did not pass for ChArUco targets" 
->>>>>>> aee43074
 
 if __name__ == '__main__':
     test_calibration_charuco()
