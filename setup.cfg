[metadata]
name = pyCamSet

<<<<<<< HEAD
version = 0.5.6
=======

version = 0.5.5
>>>>>>> 86354f4b
author = Robin Laven
author_email = r.laven@auckland.ac.nz
description = Object oriented cameras for computer vision
long_description = file: README.md
long_description_content_type = text/markdown
url = https://github.com/rlav440/pyCamSet
repository = https://github.com/rlav440/pyCamSet
license = "Apache-2.0"

[options]
packages = find:
python_requires = >=3.11
include_package_data = True
install_requires =
    numpy
    pyvista
    scipy
    matplotlib
    opencv-contrib-python<4.7
    tqdm
    numba
    natsort
    coloredlogs
    blosc
    uniplot
    scikit-learn
    dill

[options.packages.find]
exclude =
    tests*
    examples*<|MERGE_RESOLUTION|>--- conflicted
+++ resolved
@@ -1,12 +1,8 @@
 [metadata]
 name = pyCamSet
 
-<<<<<<< HEAD
+
 version = 0.5.6
-=======
-
-version = 0.5.5
->>>>>>> 86354f4b
 author = Robin Laven
 author_email = r.laven@auckland.ac.nz
 description = Object oriented cameras for computer vision
