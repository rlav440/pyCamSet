--- conflicted
+++ resolved
@@ -1,10 +1,7 @@
 [metadata]
 name = pyCamSet
-<<<<<<< HEAD
+
 version = 0.5.4
-=======
-version = 0.5.3
->>>>>>> a278ea79
 author = Robin Laven
 author_email = r.laven@auckland.ac.nz
 description = Object oriented cameras for computer vision
