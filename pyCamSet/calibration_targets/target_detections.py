from __future__ import annotations
from functools import reduce
import numpy as np
from copy import copy
from matplotlib import pyplot as plt


class ImageDetection:
    """
    A data class that contains a numpy array of keys identifying points, and the image points
    at which that key was found.
    Enforces the correct implementation of an AbstractTarget inheretor's find_in_image function.
    """
    def __init__(self,  keys: np.ndarray|list|None=None, image_points: np.ndarray|list|None=None):
        """
        Takes a set of keys and detections,

        :param keys:
        :param image_points:
        """

        if keys is None:
            keys = []
        if image_points is None:
            image_points = []
        if not isinstance(keys, np.ndarray) and keys is not None:
            keys = np.array(keys)
        if not isinstance(image_points, np.ndarray) and image_points is not None:
            image_points = np.array(image_points)

<<<<<<< HEAD
        kp = keys.size != 0 
        ip = image_points.size != 0
        if kp and ip:
=======
        if keys is not None and image_points is not None:
>>>>>>> 08873782
            assert len(keys) == len(image_points), "Detected keys must be the same length as detected points"
            self.keys = keys
            self.image_points = image_points
            self.has_data = True
            self.data_len = len(keys)
<<<<<<< HEAD
        elif not kp and not ip:
=======
            if keys.shape[0] == 0:
                self.has_data = False
        elif keys is None and image_points is None:
>>>>>>> 08873782
            self.has_data = False
        else:
            raise ValueError("A detection requires both identifying keys and detected image points.")


class TargetDetection:
    """
    This is a wrapper class that stores the information about which cameras saw which point in which image.
    At its core it is a numpy array that stores this data, while providing the ability to combine, iterate over and add
    data and detections to the object.

    Data is stored as
    | cam | im_num | key ... | data_x | data_y |
    Key is variable length.
    Cam is the index of the cam name in the input cam name list

    """

    def __init__(self, cam_names: list, data: np.ndarray | None = None, max_ims=0):
        # this class stores the information as a basic structure, while retaining the ability to be smoothly indexed.

        self.cam_names = cam_names
        if len(set(cam_names)) != len(cam_names):
            raise ValueError('input camera names must be unique')
        self._data = copy(data)
        self._get_methods = {
            'cam':self._get_cam, 'key':self._get_key, 'im_num':self._get_image_num, 'index':self._get_index,
        }

        self._update_buffer = []  # avoid copies when adding by writing to buffer
        self._max_ims = max_ims
        self._glomp_buffer()

    @property
    def max_ims(self):
        temp_data = int(np.max(self._data[:, 1])) + 1
        self._max_ims = max(temp_data, self._max_ims)
        return self._max_ims

    @max_ims.setter
    def max_ims(self, val):
        self._max_ims = val
        
    def has_data(self) -> bool:
        """
        Queries if the detection has any data associated with it.
        
        :return have_data: bool indicating if the detection has data.
        """
        self._glomp_buffer()
        return self._data is not None
        


    def get(self, **direction) -> TargetDetection:
        """
        Gets a subset of detections related to a certain camera, key or image number
        
        :param direction: A kwarg argument of either "cam", "key" or "im_num" and the associated data
        :return: A TargetDetection containing only the requested data
        """
        self._glomp_buffer()
        if len(direction) > 1:
            raise ValueError('Can only get one item at a time')
        key, target = next(iter(direction.items()))
        if key not in ['cam', 'key', 'im_num']:
            raise ValueError(f'{key} is not a gettable item: accepted are "cam", "key", or "im_num"')
        data = self._data[self._get_methods[key](target), :]
        if data.shape[0] == 0:
            data = None
        return TargetDetection(cam_names=self.cam_names, data=data, max_ims=self.max_ims)

    def delete_row(self, **direction):
        """
        :param direction: A cam, key, imnum or index, and the associated data to delete
        :return: A TargetDetection without hte deleted data.
        """
        self._glomp_buffer()
        if len(direction) > 1:
            raise ValueError('Can only get one item at a time')
        key, target = next(iter(direction.items()))
        if key not in ['cam', 'key', 'im_num', 'index']:
            raise ValueError(f'{key} is not a gettable item: accepted are "cam", "key", "im_num" or "index"')

        if not (isinstance(target, list) or isinstance(target, np.ndarray)):
            target = [target]

        masks = [self._get_methods[key](t) for t in target]
        final_mask = reduce(np.logical_or, masks)
        to_delete = np.where(final_mask)[0]
        new_data = np.delete(self._data, to_delete, axis=0)
        return TargetDetection(cam_names=self.cam_names, max_ims=self.max_ims, data=new_data)


    def get_cam_list(self) -> list[TargetDetection]:
        """
        :return: list of TargetDetections, each containing detections from a unique camera.
        """
        return [self.get(cam=name) for name in self.cam_names]

    def get_image_list(self) -> list[TargetDetection]:
        """
        :return: a list of TargetDetections, each containing detections from a unique image.
        """
        return [self.get(im_num=im_num) for im_num in range(int(self.max_ims))]

    def get_key_list(self) -> list[TargetDetection]:
        """
        :return: a list of target detections containing a unique index
        """
        unique_keys = np.unique(self.get_data()[:, 2:-2], axis=0)
        return [self.get(key=k) for k in unique_keys]

    def _get_cam(self, cam):
        """
        :param cam: A camera name
        :return: mask: a mask indicating the presence of the camera.
        """
        cam_index = self.cam_names.index(cam)
        mask = np.isclose(self._data[:, 0], cam_index)
        return mask

    def _get_key(self, key):
        """
        :param key: A key identifier
        :return: mask: a mask indicating the presence of the key
        """
        inds = range(2, 2 + len(key))
        key_blank = np.isclose(key, -1)
        masks = [np.isclose(self._data[:, idx], k) for idx, k in zip(inds, key) if not key_blank[idx-2]]
        mask = reduce(np.logical_and, masks)
        return mask

    def _get_image_num(self, im_num):
        """
        :param im_num: An image number
        :return: mask: a mask indicating data associated with the image number
        """
        mask = np.isclose(self._data[:, 1], im_num)
        return mask

    def _get_index(self, index_list):
        """
        :param index_list: A data index
        :return: mask: A mask only true at the requested index,
         so compatible with the other _get_* methods
        """
        mask = np.zeros(self._data.shape[0])
        mask[index_list] = True
        return mask

    def delete_col(self, col_id):
        """
        :param col_id: id of the column to delete
        :return: A target detection without the associated column.
        """
        new_data = np.delete(self._data, col_id, axis=1)
        return TargetDetection(cam_names=self.cam_names, max_ims=self.max_ims, data=new_data)

    def get_data(self) -> np.ndarray:
        """
        :return: Returns the internal data of the object, ensuring it is properly processed.
        """
        self._glomp_buffer()
        return self._data

    def __add__(self, other:TargetDetection) -> TargetDetection:
        """
        :param other: Another target detection with the same cameras
        :return: A single TargetDetection object containing the detections of both added TargetDetections
        """
        if not self.cam_names == other.cam_names:
            raise ValueError('To add detections, they must have consistent camera names. \n'
                             f'Detection 0 names: {self.names}\n'
                             f'Detection 1 names: {other.names}')
        self._glomp_buffer()
        other._glomp_buffer()
        if self._data is None:
            if other._data is None:
                return self
            return other
        if other._data is None:
            return self
        if self._data.shape[0] == 0:
            if other._data.shape[0] == 0:
                shared_data = self._data
            else:
                shared_data = other._data
        else:
            if other._data.shape[0] != 0:
                shared_data = np.concatenate((self._data, other._data), axis=0)
            else:
                shared_data = self._data
        new_detection = TargetDetection(self.cam_names, shared_data)
        new_detection.max_ims = max(self.max_ims, other.max_ims)
        return new_detection

    def add_detection(self, cam_name, im_num, detection: ImageDetection) -> None:
        """
        Gets the elements of a detection and adds them to an input buffer.
        
        :param cam_name: The name of a detecting camera
        :param im_num: The image number of the detection.
        :param detection: The detection data, contained as an image detection.
        """
        ind = self.cam_names.index(cam_name)
        if detection.has_data:
            if detection.keys.ndim == 1:
                keys = detection.keys[..., None]
            else:
                keys = detection.keys
            try:
                observation = np.concatenate(
                    [np.ones((detection.data_len, 2))*[ind, im_num], keys, detection.image_points]
                    , axis=1)
            except:
                print(detection.image_points)
            self._update_buffer.append(observation)


    def _glomp_buffer(self) -> None:
        """
        Incorporates the update buffer before use.
        """
        if self._update_buffer:
            if self._data is not None:
                self._data = np.append(self._data, np.concatenate(self._update_buffer, axis=0))
            else:
                self._data = np.concatenate(self._update_buffer, axis=0)
            self.max_ims = int(max(self.max_ims - 1, np.amax(self._data[:, 1])) + 1)
            self._update_buffer.clear()

    def sort(self, keys_to_sort: str|list[str], inplace=False) -> TargetDetection | None:
        """
        :param keys_to_sort: a single key, or multiple keys to sort by, with sorting order defined by list order.
        :param inplace: If true, replaces the internal data with the sorted array rather than returning new obj
        :return Either a sorted TargetDetection, or nothing if sorting in place
        """

        if not isinstance(keys_to_sort, list):
            keys_to_sort = [keys_to_sort]

        for item in keys_to_sort:
            if item not in ['cam', 'key', 'im_num']:
                raise ValueError(f"{item} is not an accepted sort key.\n"
                                 f"Accepted keys are: 'cam', 'key', or 'im_num'")

        data = self.get_data()
        lex_target = []
        for item in keys_to_sort[::-1]:
            if item == 'cam':
                temp = data[:, 0]

            elif item == 'im_num':
                temp = data[:, 1]
            elif item == "key":
                if self._data.shape[1] == 5: # 1D case
                    temp = data[:,2]
                else:
                    test = np.amax(data[:, 2:-2], axis=0) + 1
                    score_factor = np.append(np.cumprod(test[::-1])[::-1], 1)
                    temp = np.sum(score_factor[1:] * data[:, 2:-2], axis=1)
            else:
                raise ValueError("wrong key")
            lex_target.append(temp)
        inds = np.lexsort(lex_target)
        new_data = data[inds]
        if not inplace:
            return TargetDetection(self.cam_names, new_data, self.max_ims)
        else:
            self._data = new_data

    def features_per_im_per_cam(self) -> np.ndarray:
        """
        :return: The number of features detected per image per camera
        """
        n_cams = len(self.cam_names)
        n_ims = self.max_ims
        block = np.zeros((n_ims, n_cams))
        for cam_list in self.get_cam_list():
            cam_ind = int(cam_list.get_data()[0, 0])

            board_detected = 0
            im_lists = cam_list.get_image_list()
            for im_list in im_lists:
                datum = im_list.get_data()
                if datum is not None:
                    im_n = int(datum[0, 1])
                    total_seen = datum.shape[0]
                    block[im_n, cam_ind] = total_seen
        return block

    def return_flattened_keys(self, keydims) -> TargetDetection:
        """
        Flattens the key representations given the internal key dimensions.
        Unrolls from the last dimension, matching a numpy reshape.

        :param keydims: the maximum dimension of each key index.

        :return TargetDetection: A new target detection with a set of dim 1 keys.
        """
        if self.get_data().shape[1] == 5: #in this case, the data is already flat
            return self
        
        data = self.get_data().copy()
        padded_prod = np.append(keydims[1:], 1)
        prods = np.cumprod(padded_prod[::-1])[::-1]

        dim_1_keys = np.sum(data[:, 2:-2]*prods, axis=1).reshape((-1, 1))
        new_data = np.concatenate([data[:, :2], dim_1_keys, data[:, -2:]], axis=1)
        return TargetDetection(self.cam_names, new_data, self.max_ims)

    def parse_detections_to_reconstructable(self, draw_distribution=False):
        """
        Given the reference detection, detects which localised features can be triangulated, in which frame.
        It returns the subset of the data that can be used, and additional data that indicates the slices to use.
        It also calculates 
        
        :param draw_distribution: If true will draw an image number x feature number boolean plot, indicating which
            feature can be reconstructed in which image.

        :return feature_inds:
        :return im_dst:
        :return per_feature_count:
        :return reconstructable_data: 
        """
        data = self.sort(["keys", "images"]).get_data()
        # find keys that are reconstructable: that is keys that are seen by two+ cameras in a time point
        _, unique_key_inv, per_feature_count = np.unique(  # unique im num keys, etc
            data[:, 1:-2], axis=0, return_inverse=True, return_counts=True
        )

        viable_mask = per_feature_count > 1 #all features that are viabe
        data_recon_subset = data[viable_mask[unique_key_inv]] 
        
        #each task consists of all detections of a feature at a time point
        _, task_start_index, task_count = np.unique(
            data_recon_subset[:, 1:-2], axis=0, return_index=True, return_counts=True
        )
        sorted_task_count = task_count[np.argsort(task_start_index)]
        task_start_points = np.append(0, np.cumsum(sorted_task_count))


        # for a key/feature, how many images are in that key over all images in which that feature is visible
        _, feature_index = np.unique(data_recon_subset[:, 2:-2], axis=0)
        feature_inds = np.append(np.sort(feature_index), data_recon_subset.shape[0])
        im_dst = np.zeros((len(feature_inds) - 1, self.max_ims))
        idx = 0
        for i in range(len(feature_inds) - 1):
            j = 0
            while task_start_points[idx] < feature_inds[i + 1]:
                im_dst[i, j] = sorted_task_count[idx]
                idx += 1;
                j += 1

        per_feature_count = np.sum(im_dst > 0, axis=1)
        if draw_distribution:
            fig, ax = plt.subplots(1, 2)
            ax[0].imshow(im_dst)
            ax[0].set_title('Feature visibility in cameras')
            ax[1].plot(per_feature_count, '.')
            ax[1].set_title('number visible images.')
            plt.show()

        return feature_inds, im_dst, per_feature_count, data_recon_subset<|MERGE_RESOLUTION|>--- conflicted
+++ resolved
@@ -28,25 +28,15 @@
         if not isinstance(image_points, np.ndarray) and image_points is not None:
             image_points = np.array(image_points)
 
-<<<<<<< HEAD
-        kp = keys.size != 0 
-        ip = image_points.size != 0
-        if kp and ip:
-=======
         if keys is not None and image_points is not None:
->>>>>>> 08873782
             assert len(keys) == len(image_points), "Detected keys must be the same length as detected points"
             self.keys = keys
             self.image_points = image_points
             self.has_data = True
             self.data_len = len(keys)
-<<<<<<< HEAD
-        elif not kp and not ip:
-=======
             if keys.shape[0] == 0:
                 self.has_data = False
         elif keys is None and image_points is None:
->>>>>>> 08873782
             self.has_data = False
         else:
             raise ValueError("A detection requires both identifying keys and detected image points.")
