[metadata]
name = pyCamSet

<<<<<<< HEAD
version = 0.5.5
=======
version = 0.5.4
>>>>>>> c6a2a9ce
author = Robin Laven
author_email = r.laven@auckland.ac.nz
description = Object oriented cameras for computer vision
long_description = file: README.md
long_description_content_type = text/markdown
url = https://github.com/rlav440/pyCamSet
repository = https://github.com/rlav440/pyCamSet
license = "Apache-2.0"

[options]
packages = find:
python_requires = >=3.11
include_package_data = True
install_requires =
    numpy
    pyvista
    scipy
    matplotlib
    opencv-contrib-python<4.7
    tqdm
    numba
    natsort
    coloredlogs
    blosc
    uniplot
    scikit-learn
    dill

[options.packages.find]
exclude =
    tests*
    examples*<|MERGE_RESOLUTION|>--- conflicted
+++ resolved
@@ -1,11 +1,8 @@
 [metadata]
 name = pyCamSet
 
-<<<<<<< HEAD
+
 version = 0.5.5
-=======
-version = 0.5.4
->>>>>>> c6a2a9ce
 author = Robin Laven
 author_email = r.laven@auckland.ac.nz
 description = Object oriented cameras for computer vision
