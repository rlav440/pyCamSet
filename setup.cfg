[metadata]
name = pyCamSet


<<<<<<< HEAD
version = 1.0.0
=======
version = 0.5.8
>>>>>>> 315d791f
author = Robin Laven
author_email = r.laven@auckland.ac.nz
description = Object oriented cameras for computer vision
long_description = file: README.md
long_description_content_type = text/markdown
url = https://github.com/rlav440/pyCamSet
repository = https://github.com/rlav440/pyCamSet
license = "Apache-2.0"

[options]
packages = find:
python_requires = >=3.11
include_package_data = True
install_requires =
    numpy<2.0
    pyvista
    scipy
    matplotlib
    opencv
    tqdm
    numba
    natsort
    coloredlogs
    blosc
    uniplot
    scikit-learn
    dill

[options.packages.find]
exclude =
    tests*
    examples*<|MERGE_RESOLUTION|>--- conflicted
+++ resolved
@@ -2,11 +2,9 @@
 name = pyCamSet
 
 
-<<<<<<< HEAD
+
 version = 1.0.0
-=======
-version = 0.5.8
->>>>>>> 315d791f
+
 author = Robin Laven
 author_email = r.laven@auckland.ac.nz
 description = Object oriented cameras for computer vision
