--- conflicted
+++ resolved
@@ -2,12 +2,8 @@
 name = pyCamSet
 
 
+version = 1.0.3
 
-<<<<<<< HEAD
-version = 1.0.0
-=======
-version = 1.0.2
->>>>>>> b3d4240c
 
 author = Robin Laven
 author_email = r.laven@auckland.ac.nz
