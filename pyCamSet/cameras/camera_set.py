--- conflicted
+++ resolved
@@ -457,14 +457,9 @@
 
         return scene
 
-<<<<<<< HEAD
     def plot(self, 
              additional_mesh: pv.PolyData|list[pv.PolyData]|None=None,
              scale_factor=None,
-=======
-    def plot(self, scale_factor=None,
-             additional_mesh: pv.PolyData|list[pv.PolyData | CameraSet | np.ndarray]|None=None,
->>>>>>> 59d47a67
              view_cones=False):
         """
         Draws a 3D plot of the cameras and any additional meshes
@@ -699,14 +694,9 @@
     def get_calibration_points(self):
         if self.calibration_handler is None:
             raise ValueError("No calibration history was found")
-<<<<<<< HEAD
-=======
 
         detection = self.calibration_handler.get_detection()
         to_reconstruct = detection.sort(['key', 'im_num']).get_data()
-
-
-
         _, poses = self.calibration_handler.get_camset(self.calibration_params, return_pose=True)
 
         ## Triangulation of points in world space
@@ -728,24 +718,6 @@
         
         return reconstructed[np.array(mask)]
 
-
-
-
-
-
-
-
-
-
-
-
->>>>>>> 59d47a67
-
-        detection = self.calibration_handler.get_detection()
-        to_reconstruct = detection.sort(['key', 'im_num']).get_data()
-
-
-
         _, poses = self.calibration_handler.get_camset(self.calibration_params, return_pose=True)
 
         ## Triangulation of points in world space
